--- conflicted
+++ resolved
@@ -121,17 +121,10 @@
     df_view_table = df_view_table.rename(columns={'count': 'news_count'})
 
 
-<<<<<<< HEAD
-    df_scaled = df_scaled.merge(df_community[['car_model', 'accident', 'count' ,'comm_positive_count', 'comm_negative_count']],
+    df_scaled = df_scaled.merge(df_community[['car_model', 'accident', 'count' ,'comm_positive_count', 'comm_negative_count', 'top_comm']],
                                 on=['car_model', 'accident'],
                                 how='left')
-    df_view_table = df_view_table.merge(df_community[['car_model', 'accident', 'count', 'comm_positive_count', 'comm_negative_count']],
-=======
-    df_scaled = df_scaled.merge(df_community[['car_model', 'accident', 'count', 'top_comm']],
-                                on=['car_model', 'accident'],
-                                how='left')
-    df_view_table = df_view_table.merge(df_community[['car_model', 'accident', 'count', 'top_comm']],
->>>>>>> 247ac1ed
+    df_view_table = df_view_table.merge(df_community[['car_model', 'accident', 'count', 'comm_positive_count', 'comm_negative_count', 'top_comm']],
                                 on=['car_model', 'accident'],
                                 how='left')
     
@@ -197,35 +190,6 @@
 
     return df_view_table
 
-<<<<<<< HEAD
-def load_final_table(df_view_table, conn, event) :
-    cur = conn.cursor()
-    df_view_table = df_view_table.drop('news', axis=1)
-
-    for idx, row in df_view_table.iterrows():
-        car_model = row['car_model']
-        accident = row['accident']
-        issue_score = row['issue_score']
-        comm_count = row['comm_count']
-        news_count = row['news_count']
-        start_batch_time = row['start_batch_time']
-        comm_positive_count = row['comm_positive_count']
-        comm_negative_count = row['comm_negative_count']
-        batch_time  = event["batch_period"].split('_')[1]
-        batch_time_dt = datetime.datetime.strptime(batch_time, '%Y-%m-%d-%H-%M-%S')
-
-        insert_query = """
-        INSERT INTO final_table (car_model, accident, issue_score, comm_count, news_count, start_batch_time, batch_time, comm_positive_count, comm_negative_count)
-        VALUES (%s, %s, %s, %s, %s, %s, %s)
-        """
-        cur.execute(insert_query, (car_model, accident, issue_score, comm_count, news_count, start_batch_time, batch_time_dt, comm_positive_count, comm_negative_count))
-
-    conn.commit()
-    cur.close()
-    conn.close()
-    
-=======
->>>>>>> 247ac1ed
 def load_community(df:pd.DataFrame, conn):
     cur = conn.cursor()
     for idx, row in df.iterrows():
@@ -303,10 +267,12 @@
         batch_time = event["batch_period"].split("_")[1]
         batch_time_dt = datetime.datetime.strptime(batch_time, "%Y-%m-%d-%H-%M-%S")
         top_comm = row["top_comm"]
+        comm_positive_count = row['comm_positive_count']
+        comm_negative_count = row['comm_negative_count']
 
         insert_query = f"""
-        INSERT INTO raw_data.final_table (car_model, accident, issue_score, comm_count, news_count, start_batch_time, batch_time, top_comm)
-        VALUES ('{car_model}', '{accident}', {issue_score}, {comm_count}, {news_count}, '{start_batch_time}', '{batch_time_dt}', '{json.dumps(top_comm, ensure_ascii=False)}')
+        INSERT INTO raw_data.final_table (car_model, accident, issue_score, comm_count, news_count, start_batch_time, batch_time, top_comm, comm_positive_count, comm_negative_count)
+        VALUES ('{car_model}', '{accident}', {issue_score}, {comm_count}, {news_count}, '{start_batch_time}', '{batch_time_dt}', '{json.dumps(top_comm, ensure_ascii=False)}', comm_positive_count, comm_negative_count)
         """
         query_id = execute_redshift_query(insert_query, redshift_conn)
         if not query_id:
